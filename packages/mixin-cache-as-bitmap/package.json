--- conflicted
+++ resolved
@@ -1,16 +1,9 @@
 {
   "name": "@pixi/mixin-cache-as-bitmap",
-<<<<<<< HEAD
-  "version": "5.3.4",
-  "main": "lib/mixin-cache-as-bitmap.js",
-  "module": "lib/mixin-cache-as-bitmap.es.js",
-  "bundle": "dist/mixin-cache-as-bitmap.js",
-=======
   "version": "5.4.0-rc.3",
   "main": "dist/cjs/mixin-cache-as-bitmap.js",
   "module": "dist/esm/mixin-cache-as-bitmap.js",
   "bundle": "dist/browser/mixin-cache-as-bitmap.js",
->>>>>>> fed4c5b9
   "bundleNoExports": true,
   "description": "Mixin to allow caching container and its children to a bitmap texture",
   "author": "Mat Groves",
@@ -33,20 +26,11 @@
     "*.d.ts"
   ],
   "dependencies": {
-<<<<<<< HEAD
-    "@pixi/core": "5.3.4",
-    "@pixi/display": "5.3.4",
-    "@pixi/math": "5.3.4",
-    "@pixi/settings": "5.3.4",
-    "@pixi/sprite": "5.3.4",
-    "@pixi/utils": "5.3.4"
-=======
     "@pixi/core": "5.4.0-rc.3",
     "@pixi/display": "5.4.0-rc.3",
     "@pixi/math": "5.4.0-rc.3",
     "@pixi/settings": "5.4.0-rc.3",
     "@pixi/sprite": "5.4.0-rc.3",
     "@pixi/utils": "5.4.0-rc.3"
->>>>>>> fed4c5b9
   }
 }