import { isWebGLSupported, deprecation } from '@pixi/utils';
import { MaskSystem } from './mask/MaskSystem';
import { StencilSystem } from './mask/StencilSystem';
import { ScissorSystem } from './mask/ScissorSystem';
import { FilterSystem } from './filters/FilterSystem';
import { FramebufferSystem } from './framebuffer/FramebufferSystem';
import { RenderTextureSystem } from './renderTexture/RenderTextureSystem';
import { TextureSystem } from './textures/TextureSystem';
import { ProjectionSystem } from './projection/ProjectionSystem';
import { StateSystem } from './state/StateSystem';
import { GeometrySystem } from './geometry/GeometrySystem';
import { ShaderSystem } from './shader/ShaderSystem';
import { ContextSystem } from './context/ContextSystem';
import { BatchSystem } from './batch/BatchSystem';
import { TextureGCSystem } from './textures/TextureGCSystem';
import { MSAA_QUALITY, RENDERER_TYPE } from '@pixi/constants';
import { UniformGroup } from './shader/UniformGroup';
import { Matrix, Rectangle } from '@pixi/math';
import { BufferSystem } from './geometry/BufferSystem';
import { RenderTexture } from './renderTexture/RenderTexture';

import type { SCALE_MODES } from '@pixi/constants';
<<<<<<< HEAD
=======
import type { IRendererOptions, IRendererPlugins, IRendererRenderOptions,
    IGenerateTextureOptions } from './AbstractRenderer';
import type { ISystemConstructor } from './ISystem';
import type { IRenderingContext } from './IRenderingContext';
import type { IRenderableObject } from './IRenderableObject';
import { extensions, ExtensionType } from './extensions';
>>>>>>> b98acb1b

import { IRendererPluginConstructor, IRendererPlugins, PluginSystem } from './plugin/PluginSystem';
import { MultisampleSystem } from './framebuffer/MultisampleSystem';
import { GenerateTextureSystem, IGenerateTextureOptions } from './renderTexture/GenerateTextureSystem';
import { BackgroundSystem } from './background/BackgroundSystem';
import { ViewSystem } from './view/ViewSystem';
import { ObjectRendererSystem } from './render/ObjectRendererSystem';
import { settings } from '@pixi/settings';
import { SystemManager } from './system/SystemManager';
import { IRenderableObject, IRenderer, IRendererOptions, IRendererRenderOptions, IRenderingContext } from './IRenderer';
import { StartupOptions, StartupSystem } from './startup/StartupSystem';

/**
 * The Renderer draws the scene and all its content onto a WebGL enabled canvas.
 *
 * This renderer should be used for browsers that support WebGL.
 *
 * This renderer works by automatically managing WebGLBatches, so no need for Sprite Batches or Sprite Clouds.
 * Don't forget to add the view to your DOM or you will not see anything!
 *
 * Renderer is composed of systems that manage specific tasks. The following systems are added by default
 * whenever you create a renderer:
 *
 * | System                               | Description                                                                   |
 * | ------------------------------------ | ----------------------------------------------------------------------------- |
 *
 * | Generic Systems                      | Systems that manage functionality that all renderer types share               |
 * | ------------------------------------ | ----------------------------------------------------------------------------- |
 * | {@link PIXI.ViewSystem}              | This manages the main view of the renderer usually a Canvas                   |
 * | {@link PIXI.PluginSystem}            | This manages plugins for the renderer                                         |
 * | {@link PIXI.BackgroundSystem}        | This manages the main views background color and alpha                        |
 * | {@link PIXI.StartupSystem}           | Boots up a renderer and initiatives all the systems                           |
 * | {@link PIXI.EventSystem}             | This manages UI events.                                                       |
 *
 * | WebGL Core Systems                   | Provide an optimised, easy to use API to work with WebGL                      |
 * | ------------------------------------ | ----------------------------------------------------------------------------- |
 * | {@link PIXI.ContextSystem}           | This manages the WebGL context and extensions.                                |
 * | {@link PIXI.FramebufferSystem}       | This manages framebuffers, which are used for offscreen rendering.            |
 * | {@link PIXI.GeometrySystem}          | This manages geometries & buffers, which are used to draw object meshes.      |
 * | {@link PIXI.ShaderSystem}            | This manages shaders, programs that run on the GPU to calculate 'em pixels.   |
 * | {@link PIXI.StateSystem}             | This manages the WebGL state variables like blend mode, depth testing, etc.   |
 * | {@link PIXI.TextureSystem}           | This manages textures and their resources on the GPU.                         |
 * | {@link PIXI.TextureGCSystem}         | This will automatically remove textures from the GPU if they are not used.    |
 * | {@link PIXI.MultisampleSystem}       | This manages the multisample const on the WEbGL Renderer                      |
 *
 * | Pixi high level Systems              | Set of Pixi specific systems designed to work with Pixi objects               |
 * | ------------------------------------ | ----------------------------------------------------------------------------- |
 * | {@link PIXI.RenderSystem}          | This adds the ability to render a PIXI.DisplayObject                          |
 * | {@link PIXI.GenerateTextureSystem}   | This adds the ability to generate textures from any PIXI.DisplayObject        |
 * | {@link PIXI.ProjectionSystem}        | This manages the `projectionMatrix`, used by shaders to get NDC coordinates.  |
 * | {@link PIXI.RenderTextureSystem}     | This manages render-textures, which are an abstraction over framebuffers.     |
 * | {@link PIXI.MaskSystem}              | This manages masking operations.                                              |
 * | {@link PIXI.ScissorSystem}           | This handles scissor masking, and is used internally by {@link MaskSystem}    |
 * | {@link PIXI.StencilSystem}           | This handles stencil masking, and is used internally by {@link MaskSystem}    |
 * | {@link PIXI.FilterSystem}            | This manages the filtering pipeline for post-processing effects.              |
 * | {@link PIXI.BatchSystem}             | This manages object renderers that defer rendering until a flush.             |
 *
 * The breadth of the API surface provided by the renderer is contained within these systems.
 * @memberof PIXI
 */
export class Renderer extends SystemManager<Renderer> implements IRenderer
{
    /**
     * The type of the renderer. will be PIXI.RENDERER_TYPE.CANVAS
     * @member {number}
     * @see PIXI.RENDERER_TYPE
     */
    public readonly type: RENDERER_TYPE.WEBGL;

    /**
     * WebGL context, set by {@link PIXI.ContextSystem this.context}.
     * @readonly
     * @member {WebGLRenderingContext}
     */
    public gl: IRenderingContext;

    /**
     * Global uniforms
     * Add any uniforms you want shared across your shaders.
     * the must be added before the scene is rendered for the first time
     * as we dynamically buildcode to handle all global var per shader
     *
     */
    public globalUniforms: UniformGroup;

    /** Unique UID assigned to the renderer's WebGL context. */
    public CONTEXT_UID: number;

    // systems

    /**
     * Mask system instance
     * @readonly
     */
    public readonly mask: MaskSystem;

    /**
     * Context system instance
     * @readonly
     */
    public readonly context: ContextSystem;

    /**
     * State system instance
     * @readonly
     */
    public readonly state: StateSystem;

    /**
     * Shader system instance
     * @readonly
     */
    public readonly shader: ShaderSystem;

    /**
     * Texture system instance
     * @readonly
     */
    public readonly texture: TextureSystem;

    /**
     * Buffer system instance
     * @readonly
     */
    public readonly buffer: BufferSystem;

    /**
     * Geometry system instance
     * @readonly
     */
    public readonly geometry: GeometrySystem;

    /**
     * Framebuffer system instance
     * @readonly
     */
    public readonly framebuffer: FramebufferSystem;

    /**
     * Scissor system instance
     * @readonly
     */
    public readonly scissor: ScissorSystem;

    /**
     * Stencil system instance
     * @readonly
     */
    public readonly stencil: StencilSystem;

    /**
     * Projection system instance
     * @readonly
     */
    public readonly projection: ProjectionSystem;

    /**
     * Texture garbage collector system instance
     * @readonly
     */
    public readonly textureGC: TextureGCSystem;

    /**
     * Filter system instance
     * @readonly
     */
    public readonly filter: FilterSystem;

    /**
     * RenderTexture system instance
     * @readonly
     */
    public readonly renderTexture: RenderTextureSystem;

    /**
     * Batch system instance
     * @readonly
     */
    public readonly batch: BatchSystem;

    /**
     * plugin system instance
     * @readonly
     */
    public readonly _plugin: PluginSystem;

    /**
     * _multisample system instance
     * @readonly
     */
    public readonly _multisample: MultisampleSystem;

    /**
     * textureGenerator system instance
     * @readonly
     */
    public readonly textureGenerator: GenerateTextureSystem;

    /**
     * background system instance
     * @readonly
     */
    public readonly background: BackgroundSystem;

    /**
     * _view system instance
     * @readonly
     */
    public readonly _view: ViewSystem;

    /**
     * _render system instance
     * @readonly
     */
    public readonly objectRenderer: ObjectRendererSystem;

    /**
     * startup system instance
     * @readonly
     */
    public readonly startup: StartupSystem;

    /**
     * Internal signal instances of **runner**, these
     * are assigned to each system created.
     * @see PIXI.Runner
     * @name runners
     * @private
     * @type {object}
     * @readonly
     * @property {PIXI.Runner} destroy - Destroy runner
     * @property {PIXI.Runner} contextChange - Context change runner
     * @property {PIXI.Runner} reset - Reset runner
     * @property {PIXI.Runner} update - Update runner
     * @property {PIXI.Runner} postrender - Post-render runner
     * @property {PIXI.Runner} prerender - Pre-render runner
     * @property {PIXI.Runner} resize - Resize runner
     */

    /**
     * Create renderer if WebGL is available. Overrideable
     * by the **@pixi/canvas-renderer** package to allow fallback.
     * throws error if WebGL is not available.
     * @param options
     * @private
     */
    static create(options?: IRendererOptions): IRenderer
    {
        if (isWebGLSupported())
        {
            return new Renderer(options);
        }

        throw new Error('WebGL unsupported in this browser, use "pixi.js-legacy" for fallback canvas2d support.');
    }

    /**
     * @param [options] - The optional renderer parameters.
     * @param {number} [options.width=800] - The width of the screen.
     * @param {number} [options.height=600] - The height of the screen.
     * @param {HTMLCanvasElement} [options.view] - The canvas to use as a view, optional.
     * @param {boolean} [options.useContextAlpha=true] - Pass-through value for canvas' context `alpha` property.
     *   If you want to set transparency, please use `backgroundAlpha`. This option is for cases where the
     *   canvas needs to be opaque, possibly for performance reasons on some older devices.
     * @param {boolean} [options.autoDensity=false] - Resizes renderer view in CSS pixels to allow for
     *   resolutions other than 1.
     * @param {boolean} [options.antialias=false] - Sets antialias. If not available natively then FXAA
     *  antialiasing is used.
     * @param {number} [options.resolution=PIXI.settings.RESOLUTION] - The resolution / device pixel ratio of the renderer.
     * @param {boolean} [options.clearBeforeRender=true] - This sets if the renderer will clear
     *  the canvas or not before the new render pass. If you wish to set this to false, you *must* set
     *  preserveDrawingBuffer to `true`.
     * @param {boolean} [options.preserveDrawingBuffer=false] - Enables drawing buffer preservation,
     *  enable this if you need to call toDataUrl on the WebGL context.
     * @param {number} [options.backgroundColor=0x000000] - The background color of the rendered area
     *  (shown if not transparent).
     * @param {number} [options.backgroundAlpha=1] - Value from 0 (fully transparent) to 1 (fully opaque).
     * @param {string} [options.powerPreference] - Parameter passed to WebGL context, set to "high-performance"
     *  for devices with dual graphics card.
     * @param {object} [options.context] - If WebGL context already exists, all parameters must be taken from it.
     * @param {object} [options.blit] - if rendering to a renderTexture, set to true if you want to run blit after
     * the render. defaults to false.
     */
    constructor(options?: IRendererOptions)
    {
        super();

        // Add the default render options
        options = Object.assign({}, settings.RENDER_OPTIONS, options);

        this.gl = null;

        this.CONTEXT_UID = 0;

        this.globalUniforms = new UniformGroup({
            projectionMatrix: new Matrix(),
        }, true);

        const systemConfig = {
            runners: ['init', 'destroy', 'contextChange', 'reset', 'update', 'postrender', 'prerender', 'resize'],
            systems: {
                // systems shared by all renderers..
                textureGenerator: GenerateTextureSystem,
                background: BackgroundSystem,
                _view: ViewSystem,
                _plugin: PluginSystem,
                startup: StartupSystem,

                // low level WebGL systems
                context: ContextSystem,
                state: StateSystem,
                shader: ShaderSystem,
                texture: TextureSystem,
                buffer: BufferSystem,
                geometry: GeometrySystem,
                framebuffer: FramebufferSystem,

                // high level pixi specific rendering
                mask: MaskSystem,
                scissor: ScissorSystem,
                stencil: StencilSystem,
                projection: ProjectionSystem,
                textureGC: TextureGCSystem,
                filter: FilterSystem,
                renderTexture: RenderTextureSystem,
                batch: BatchSystem,
                objectRenderer: ObjectRendererSystem,
                _multisample: MultisampleSystem,
            }
        };

        this.setup(systemConfig);

        // new options!
        const startupOptions: StartupOptions = {
            _plugin: Renderer.__plugins,
            background: {
                alpha: options.backgroundAlpha,
                color: options.backgroundColor,
                clearBeforeRender: options.clearBeforeRender,
                transparent: options.transparent,
            },
            _view: {
                height: options.height,
                width: options.width,
                autoDensity: options.autoDensity,
                resolution: options.resolution,
                view: options.view,
            },
            context: {
                antialias: options.antialias,
                context: options.context,
                powerPreference: options.powerPreference,
                premultipliedAlpha: options.premultipliedAlpha
                ?? (options.useContextAlpha && options.useContextAlpha !== 'notMultiplied'),
                preserveDrawingBuffer: options.preserveDrawingBuffer,
            },
        };

        this.startup.run(startupOptions);
    }

    /**
     * Renders the object to its WebGL view.
     * @param displayObject - The object to be rendered.
     * @param {object} [options] - Object to use for render options.
     * @param {PIXI.RenderTexture} [options.renderTexture] - The render texture to render to.
     * @param {boolean} [options.clear=true] - Should the canvas be cleared before the new render.
     * @param {PIXI.Matrix} [options.transform] - A transform to apply to the render texture before rendering.
     * @param {boolean} [options.skipUpdateTransform=false] - Should we skip the update transform pass?
     */
    render(displayObject: IRenderableObject, options?: IRendererRenderOptions): void;

    /**
     * Please use the `option` render arguments instead.
     * @deprecated Since 6.0.0
     * @param displayObject
     * @param renderTexture
     * @param clear
     * @param transform
     * @param skipUpdateTransform
     */
    render(displayObject: IRenderableObject, renderTexture?: RenderTexture,
        clear?: boolean, transform?: Matrix, skipUpdateTransform?: boolean): void;

    /**
     * @ignore
     */
    render(displayObject: IRenderableObject, options?: IRendererRenderOptions | RenderTexture): void
    {
        if (options instanceof RenderTexture)
        {
            // #if _DEBUG
            deprecation('6.0.0', 'Renderer#render arguments changed, use options instead.');
            // #endif

            /* eslint-disable prefer-rest-params */
            options = {
                renderTexture: options,
                clear: arguments[2],
                transform: arguments[3],
                skipUpdateTransform: arguments[4]
            };
            /* eslint-enable prefer-rest-params */
        }

        this.objectRenderer.render(displayObject, options);
    }

    /**
     * Resizes the WebGL view to the specified width and height.
     * @param desiredScreenWidth - The desired width of the screen.
     * @param desiredScreenHeight - The desired height of the screen.
     */
    resize(desiredScreenWidth: number, desiredScreenHeight: number): void
    {
        this._view.resizeView(desiredScreenWidth, desiredScreenHeight);
    }

    /**
     * Resets the WebGL state so you can render things however you fancy!
     * @returns Returns itself.
     */
    reset(): this
    {
        this.runners.reset.emit();

        return this;
    }

    /** Clear the frame buffer. */
    clear(): void
    {
        this.renderTexture.bind();
        this.renderTexture.clear();
    }

    /**
     * Removes everything from the renderer (event listeners, spritebatch, etc...)
     * @param [removeView=false] - Removes the Canvas element from the DOM.
     *  See: https://github.com/pixijs/pixi.js/issues/2233
     */
    destroy(removeView = false): void
    {
        this.runners.destroy.items.reverse();

        this.emitWithCustomOptions(this.runners.destroy, {
            _view: removeView,
        });

        super.destroy();
    }

    /**
     * Please use `plugins.extract` instead.
     * @member {PIXI.Extract} extract
     * @deprecated since 6.0.0
     * @readonly
     */
    public get extract(): any
    {
        // #if _DEBUG
        deprecation('6.0.0', 'Renderer#extract has been deprecated, please use Renderer#plugins.extract instead.');
        // #endif

        return this.plugins.extract;
    }

    /** Collection of plugins */
    get plugins(): IRendererPlugins
    {
        return this._plugin.plugins;
    }

    /** The number of msaa samples of the canvas. */
    get multisample(): MSAA_QUALITY
    {
        return this._multisample.multisample;
    }

    /**
     * Same as view.width, actual number of pixels in the canvas by horizontal.
     * @member {number}
     * @readonly
     * @default 800
     */
    get width(): number
    {
        return this._view.element.width;
    }

    /**
     * Same as view.height, actual number of pixels in the canvas by vertical.
     * @default 600
     */
    get height(): number
    {
        return this._view.element.height;
    }

    /** The resolution / device pixel ratio of the renderer. */
    get resolution(): number
    {
        return this._view.resolution;
    }

    /** Whether CSS dimensions of canvas view should be resized to screen dimensions automatically. */
    get autoDensity(): boolean
    {
        return this._view.autoDensity;
    }

    /** The canvas element that everything is drawn to.*/
    get view(): HTMLCanvasElement
    {
        return this._view.element;
    }

    /**
     * Measurements of the screen. (0, 0, screenWidth, screenHeight).
     *
     * Its safe to use as filterArea or hitArea for the whole stage.
     * @member {PIXI.Rectangle}
     */
    get screen(): Rectangle
    {
        return this._view.screen;
    }

    /** the last object rendered by the renderer. Useful for other plugins like interaction managers */
    get lastObjectRendered(): IRenderableObject
    {
        return this.objectRenderer.lastObjectRendered;
    }

    /** Flag if we are rendering to the screen vs renderTexture */
    get renderingToScreen(): boolean
    {
        return this.objectRenderer.renderingToScreen;
    }

    /** When logging Pixi to the console, this is the name we will show */
    get rendererLogId(): string
    {
        return `WebGL ${this.context.webGLVersion}`;
    }

    /** this sets weather the screen is totally cleared between each frame withthe background color and alpha */
    get clearBeforeRender(): boolean
    {
        // #if _DEBUG
        // eslint-disable-next-line max-len
        deprecation('6.4.0', 'renderer.useContextAlpha has been deprecated, please use renderer.background.clearBeforeRender instead.');
        // #endif

        return this.background.clearBeforeRender;
    }

    /**
     * Pass-thru setting for the canvas' context `alpha` property. This is typically
     * not something you need to fiddle with. If you want transparency, use `backgroundAlpha`.
     * @member {boolean}
     */
    get useContextAlpha(): boolean | 'notMultiplied'
    {
        // #if _DEBUG
        // eslint-disable-next-line max-len
        deprecation('6.4.0', 'Renderer#useContextAlpha has been deprecated, please use Renderer#context.premultipliedAlpha instead.');
        // #endif

        return this.context.useContextAlpha;
    }

    /**
     * readonly drawing buffer preservation
     * we can only know this if Pixi created the context
     * @deprecated since 6.4.0
     */
    get preserveDrawingBuffer(): boolean
    {
        // #if _DEBUG
        // eslint-disable-next-line max-len
        deprecation('6.4.0', 'renderer.preserveDrawingBuffer has been deprecated, we cannot truly know this unless pixi created the context');
        // #endif

        return this.context.preserveDrawingBuffer;
    }

    /**
     * The background color to fill if not transparent
     * @member {number}
     * @deprecated since 6.4.0
     */
    get backgroundColor(): number
    {
        // #if _DEBUG
        // eslint-disable-next-line max-len
        deprecation('6.4.0', 'renderer.backgroundColor has been deprecated, use renderer.background.color instead.');
        // #endif

        return this.background.color;
    }

    set backgroundColor(value: number)
    {
        // #if _DEBUG
        deprecation('6.4.0', 'renderer.backgroundColor has been deprecated, use renderer.background.color instead.');
        // #endif

        this.background.color = value;
    }

    /**
     * The background color alpha. Setting this to 0 will make the canvas transparent.
     * @member {number}
     * @deprecated since 6.4.0
     */
    get backgroundAlpha(): number
    {
        // #if _DEBUG
        // eslint-disable-next-line max-len
        deprecation('6.4.0', 'renderer.backgroundAlpha has been deprecated, use renderer.background.alpha instead.');
        // #endif

        return this.background.color;
    }

    set backgroundAlpha(value: number)
    {
        // #if _DEBUG
        // eslint-disable-next-line max-len
        deprecation('6.4.0', 'renderer.backgroundAlpha has been deprecated, use renderer.background.alpha instead.');
        // #endif

        this.background.alpha = value;
    }

    get powerPreference(): WebGLPowerPreference
    {
        // #if _DEBUG
        // eslint-disable-next-line max-len
        deprecation('6.4.0', 'renderer.powerPreference has been deprecated, we can only know this if pixi creates the context');
        // #endif

        return this.context.powerPreference;
    }

    /**
     * Useful function that returns a texture of the display object that can then be used to create sprites
     * This can be quite useful if your displayObject is complicated and needs to be reused multiple times.
     * @param displayObject - The displayObject the object will be generated from.
     * @param {object} options - Generate texture options.
     * @param {PIXI.SCALE_MODES} options.scaleMode - The scale mode of the texture.
     * @param {number} options.resolution - The resolution / device pixel ratio of the texture being generated.
     * @param {PIXI.Rectangle} options.region - The region of the displayObject, that shall be rendered,
     *        if no region is specified, defaults to the local bounds of the displayObject.
     * @param {PIXI.MSAA_QUALITY} options.multisample - The number of samples of the frame buffer.
     * @returns A texture of the graphics object.
     */
    generateTexture(displayObject: IRenderableObject, options?: IGenerateTextureOptions): RenderTexture;

    /**
     * Please use the options argument instead.
     * @deprecated Since 6.1.0
     * @param displayObject - The displayObject the object will be generated from.
     * @param scaleMode - The scale mode of the texture.
     * @param resolution - The resolution / device pixel ratio of the texture being generated.
     * @param region - The region of the displayObject, that shall be rendered,
     *        if no region is specified, defaults to the local bounds of the displayObject.
     * @returns A texture of the graphics object.
     */
    generateTexture(
        displayObject: IRenderableObject,
        scaleMode?: SCALE_MODES,
        resolution?: number,
        region?: Rectangle): RenderTexture;

    /**
     * @ignore
     */
    generateTexture(displayObject: IRenderableObject,
        options: IGenerateTextureOptions | SCALE_MODES = {},
        resolution?: number, region?: Rectangle): RenderTexture
    {
        // @deprecated parameters spread, use options instead
        if (typeof options === 'number')
        {
            // #if _DEBUG
            deprecation('6.1.0', 'generateTexture options (scaleMode, resolution, region) are now object options.');
            // #endif

            options = { scaleMode: options, resolution, region };
        }

        return this.textureGenerator.generateTexture(displayObject, options);
    }

    /**
     * Collection of installed plugins. These are included by default in PIXI, but can be excluded
     * by creating a custom build. Consult the README for more information about creating custom
     * builds and excluding plugins.
     * @readonly
     * @property {PIXI.AccessibilityManager} accessibility Support tabbing interactive elements.
     * @property {PIXI.Extract} extract Extract image data from renderer.
     * @property {PIXI.InteractionManager} interaction Handles mouse, touch and pointer events.
     * @property {PIXI.ParticleRenderer} particle Renderer for ParticleContainer objects.
     * @property {PIXI.Prepare} prepare Pre-render display objects.
     * @property {PIXI.BatchRenderer} batch Batching of Sprite, Graphics and Mesh objects.
     * @property {PIXI.TilingSpriteRenderer} tilingSprite Renderer for TilingSprite objects.
     */
    static __plugins: IRendererPlugins = {};

    /**
     * Use the {@link PIXI.extensions.add} API to register plugins.
     * @deprecated since 6.5.0
     * @param pluginName - The name of the plugin.
     * @param ctor - The constructor function or class for the plugin.
     */
    static registerPlugin(pluginName: string, ctor: IRendererPluginConstructor): void
    {
        // #if _DEBUG
        deprecation('6.5.0', 'Renderer.registerPlugin() has been deprecated, please use extensions.add() instead.');
        // #endif
        extensions.add({
            name: pluginName,
            type: ExtensionType.RendererPlugin,
            ref: ctor,
        });
    }
}

// Handle registration of extensions
extensions.handle(
    ExtensionType.RendererPlugin,
    (extension) => { Renderer.__plugins[extension.name] = extension.ref; },
    (extension) => { delete Renderer.__plugins[extension.name]; }
);<|MERGE_RESOLUTION|>--- conflicted
+++ resolved
@@ -18,18 +18,8 @@
 import { Matrix, Rectangle } from '@pixi/math';
 import { BufferSystem } from './geometry/BufferSystem';
 import { RenderTexture } from './renderTexture/RenderTexture';
-
 import type { SCALE_MODES } from '@pixi/constants';
-<<<<<<< HEAD
-=======
-import type { IRendererOptions, IRendererPlugins, IRendererRenderOptions,
-    IGenerateTextureOptions } from './AbstractRenderer';
-import type { ISystemConstructor } from './ISystem';
-import type { IRenderingContext } from './IRenderingContext';
-import type { IRenderableObject } from './IRenderableObject';
 import { extensions, ExtensionType } from './extensions';
->>>>>>> b98acb1b
-
 import { IRendererPluginConstructor, IRendererPlugins, PluginSystem } from './plugin/PluginSystem';
 import { MultisampleSystem } from './framebuffer/MultisampleSystem';
 import { GenerateTextureSystem, IGenerateTextureOptions } from './renderTexture/GenerateTextureSystem';
