--- conflicted
+++ resolved
@@ -1,16 +1,9 @@
 {
   "name": "@pixi/text-bitmap",
-<<<<<<< HEAD
-  "version": "5.3.4",
-  "main": "lib/text-bitmap.js",
-  "module": "lib/text-bitmap.es.js",
-  "bundle": "dist/text-bitmap.js",
-=======
   "version": "5.4.0-rc.3",
   "main": "dist/cjs/text-bitmap.js",
   "module": "dist/esm/text-bitmap.js",
   "bundle": "dist/browser/text-bitmap.js",
->>>>>>> fed4c5b9
   "description": "Text via bitmap fonts",
   "author": "Mat Groves",
   "contributors": [
@@ -32,19 +25,6 @@
     "*.d.ts"
   ],
   "dependencies": {
-<<<<<<< HEAD
-    "@pixi/core": "5.3.4",
-    "@pixi/display": "5.3.4",
-    "@pixi/loaders": "5.3.4",
-    "@pixi/math": "5.3.4",
-    "@pixi/mesh": "5.3.4",
-    "@pixi/settings": "5.3.4",
-    "@pixi/text": "5.3.4",
-    "@pixi/utils": "5.3.4"
-  },
-  "devDependencies": {
-    "@pixi/spritesheet": "5.3.4"
-=======
     "@pixi/core": "5.4.0-rc.3",
     "@pixi/display": "5.4.0-rc.3",
     "@pixi/loaders": "5.4.0-rc.3",
@@ -56,6 +36,5 @@
   },
   "devDependencies": {
     "@pixi/spritesheet": "5.4.0-rc.3"
->>>>>>> fed4c5b9
   }
 }