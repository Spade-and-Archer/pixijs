--- conflicted
+++ resolved
@@ -1,11 +1,4 @@
 import { BasePrepare } from '@pixi/prepare';
-<<<<<<< HEAD
-import sinon from 'sinon';
-import { expect } from 'chai';
-=======
-
-import { AbstractRenderer } from '@pixi/core';
->>>>>>> d733e306
 import { DisplayObject } from '@pixi/display';
 import { IRenderer } from '@pixi/core';
 
