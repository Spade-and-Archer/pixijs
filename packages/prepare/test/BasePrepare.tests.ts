import { BasePrepare } from '@pixi/prepare';
<<<<<<< HEAD
import { DisplayObject } from '@pixi/display';
import { IRenderer } from '@pixi/core';
=======

import type { AbstractRenderer } from '@pixi/core';
import type { DisplayObject } from '@pixi/display';
>>>>>>> 9b724f28

describe('BasePrepare', () =>
{
    it('should create a new, empty, BasePrepare', () =>
    {
        const renderer = {} as IRenderer;
        const prep = new BasePrepare(renderer);

        expect(prep['renderer']).toEqual(renderer);
        expect(prep['uploadHookHelper']).toBeNull();
        expect(prep['queue']).toBeEmpty();
        expect(prep.addHooks).toHaveLength(5);
        expect(prep.uploadHooks).toHaveLength(2);
        expect(prep.completes).toBeEmpty();

        prep.destroy();
    });

    it('should add hooks', () =>
    {
        function addHook() { return true; }
        function uploadHook() { return true; }
        const renderer = {} as IRenderer;
        const prep = new BasePrepare(renderer);

        prep.registerFindHook(addHook);
        prep.registerUploadHook(uploadHook);

        expect(prep.addHooks).toEqual(expect.arrayContaining([addHook]));
        expect(prep.addHooks).toHaveLength(6);
        expect(prep.uploadHooks).toEqual(expect.arrayContaining([uploadHook]));
        expect(prep.uploadHooks).toHaveLength(3);

        prep.destroy();
    });

    it('should call hooks and complete', () =>
    {
        const renderer = {} as IRenderer;
        const prep = new BasePrepare(renderer);
        const uploadItem = {} as DisplayObject;
        const uploadHelper = {};

        prep['uploadHookHelper'] = uploadHelper;

        const addHook = jest.fn((item, queue) =>
        {
            expect(item).toEqual(uploadItem);
            expect(queue).toEqual(prep['queue']);
            queue.push(item);

            return true;
        });
        const uploadHook = jest.fn((helper, item) =>
        {
            expect(helper).toEqual(uploadHelper);
            expect(item).toEqual(uploadItem);

            return true;
        });

        prep.registerFindHook(addHook);
        prep.registerUploadHook(uploadHook);
        prep.upload(uploadItem);

        expect(prep['queue']).toEqual(expect.arrayContaining([uploadItem]));

        prep.prepareItems();

        expect(addHook).toBeCalledTimes(1);
        expect(uploadHook).toBeCalledTimes(1);

        prep.destroy();
    });

    it('should call complete if no queue', async () =>
    {
        const renderer = {} as IRenderer;
        const prep = new BasePrepare(renderer);

        function addHook()
        {
            return false;
        }
        const complete = jest.fn(() => { /* empty */ });

        prep.registerFindHook(addHook);
        await prep.upload({} as DisplayObject).then(complete);

        expect(complete).toBeCalledTimes(1);

        prep.destroy();
    });

    it('should remove un-preparable items from queue', () =>
    {
        const renderer = {} as IRenderer;
        const prep = new BasePrepare(renderer);

        const addHook = jest.fn((item, queue) =>
        {
            queue.push(item);

            return true;
        });
        const uploadHook = jest.fn(() =>
            false);

        prep.registerFindHook(addHook);
        prep.registerUploadHook(uploadHook);
        prep.upload({} as DisplayObject);

        expect(prep['queue']).toHaveLength(1);

        prep.prepareItems();

        expect(prep['queue']).toBeEmpty();
        expect(addHook).toBeCalledTimes(1);
        expect(uploadHook).toBeCalledTimes(1);

        prep.destroy();
    });

    it('should remove destroyed items from queue', () =>
    {
        const renderer = {} as IRenderer;
        const prep = new BasePrepare(renderer);

        const addHook = jest.fn((item, queue) =>
        {
            queue.push(item);

            return true;
        });
        const uploadHook = jest.fn(() =>
            false);

        prep.registerFindHook(addHook);
        prep.registerUploadHook(uploadHook);
        const item = {} as DisplayObject;

        prep.upload(item);

        expect(prep['queue']).toHaveLength(1);

        item['_destroyed'] = true;
        prep.prepareItems();

        expect(prep['queue']).toBeEmpty();
        expect(addHook).toBeCalledTimes(1);
        expect(uploadHook).not.toHaveBeenCalled();

        prep.destroy();
    });

    it('should attach to the system ticker', async () =>
    {
        const renderer = {} as IRenderer;
        const prep = new BasePrepare(renderer);

        const addHook = jest.fn((item, queue) =>
        {
            queue.push(item);

            return true;
        });
        const uploadHook = jest.fn(() => true);

        prep.registerFindHook(addHook);
        prep.registerUploadHook(uploadHook);
        await prep.upload({} as DisplayObject);

        expect(prep['queue']).toBeEmpty();
        expect(addHook).toBeCalledTimes(1);
        expect(uploadHook).toBeCalledTimes(1);

        prep.destroy();
    });
});<|MERGE_RESOLUTION|>--- conflicted
+++ resolved
@@ -1,12 +1,6 @@
 import { BasePrepare } from '@pixi/prepare';
-<<<<<<< HEAD
-import { DisplayObject } from '@pixi/display';
-import { IRenderer } from '@pixi/core';
-=======
-
-import type { AbstractRenderer } from '@pixi/core';
 import type { DisplayObject } from '@pixi/display';
->>>>>>> 9b724f28
+import type { IRenderer } from '@pixi/core';
 
 describe('BasePrepare', () =>
 {
