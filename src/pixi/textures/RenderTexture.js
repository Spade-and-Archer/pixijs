--- conflicted
+++ resolved
@@ -33,12 +33,6 @@
  */
 PIXI.RenderTexture = function(width, height, renderer, scaleMode)
 {
-<<<<<<< HEAD
-=======
-    PIXI.EventTarget.call( this );
-
-
->>>>>>> a710992f
     /**
      * The with of the render texture
      *
@@ -153,10 +147,10 @@
         this.projection.x = this.width / 2;
         this.projection.y = -this.height / 2;
     }
-    
+
     if(!this.valid)return;
     this.textureBuffer.resize(this.width, this.height);
-   
+
 };
 
 /**
@@ -172,7 +166,7 @@
     {
         this.renderer.gl.bindFramebuffer(this.renderer.gl.FRAMEBUFFER, this.textureBuffer.frameBuffer);
     }
-    
+
     this.textureBuffer.clear();
 };
 
@@ -224,7 +218,7 @@
     PIXI.WebGLRenderer.updateTextures();
 
     this.renderer.spriteBatch.dirty = true;
-    
+
     this.renderer.renderDisplayObject(displayObject, this.projection, this.textureBuffer.frameBuffer);
 
     displayObject.worldTransform = originalWorldTransform;
@@ -250,7 +244,7 @@
     var originalWorldTransform = displayObject.worldTransform;
 
     displayObject.worldTransform = PIXI.RenderTexture.tempMatrix;
-    
+
     if(position)
     {
         displayObject.worldTransform.tx = position.x;
@@ -328,7 +322,7 @@
         }
 
         tempCanvas.context.putImageData(canvasData, 0, 0);
-       
+
         return tempCanvas.canvas;
     }
     else
