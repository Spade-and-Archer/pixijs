--- conflicted
+++ resolved
@@ -19,22 +19,12 @@
 
 describe('getLocalBounds', () =>
 {
-<<<<<<< HEAD
-    before(() => extensions.add(
-=======
     beforeAll(() => extensions.add(
-        BatchRenderer,
->>>>>>> d733e306
         CanvasSpriteRenderer,
         CanvasGraphicsRenderer,
         CanvasMeshRenderer
     ));
-<<<<<<< HEAD
-    after(() => extensions.remove(
-=======
     afterAll(() => extensions.remove(
-        BatchRenderer,
->>>>>>> d733e306
         CanvasSpriteRenderer,
         CanvasGraphicsRenderer,
         CanvasMeshRenderer
